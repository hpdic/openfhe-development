--- conflicted
+++ resolved
@@ -56,20 +56,6 @@
 };
 std::ostream& operator<<(std::ostream& s, PKESchemeFeature f);
 
-<<<<<<< HEAD
-/**
- * @brief Lists all modes for RLWE schemes, such as BGV and BFV
- */
-enum SecretKeyDist {
-    GAUSSIAN        = 0,
-    UNIFORM_TERNARY = 1,
-    SPARSE_TERNARY  = 2,
-};
-SecretKeyDist convertToSecretKeyDist(uint32_t num);
-std::ostream& operator<<(std::ostream& s, SecretKeyDist m);
-
-=======
->>>>>>> a485df1a
 enum ScalingTechnique {
     FIXEDMANUAL = 0,
     FIXEDAUTO,
@@ -78,10 +64,7 @@
     NORESCALE,
     INVALID_RS_TECHNIQUE,  // TODO (dsuponit): make this the first value
 };
-<<<<<<< HEAD
-=======
 ScalingTechnique convertToScalingTechnique(const std::string& str);
->>>>>>> a485df1a
 ScalingTechnique convertToScalingTechnique(uint32_t num);
 std::ostream& operator<<(std::ostream& s, ScalingTechnique t);
 
@@ -92,10 +75,7 @@
     NOISE_FLOODING_HRA,
     DIVIDE_AND_ROUND_HRA,
 };
-<<<<<<< HEAD
-=======
 ProxyReEncryptionMode convertToProxyReEncryptionMode(const std::string& str);
->>>>>>> a485df1a
 ProxyReEncryptionMode convertToProxyReEncryptionMode(uint32_t num);
 std::ostream& operator<<(std::ostream& s, ProxyReEncryptionMode p);
 
@@ -104,10 +84,7 @@
     FIXED_NOISE_MULTIPARTY,
     NOISE_FLOODING_MULTIPARTY,
 };
-<<<<<<< HEAD
-=======
 MultipartyMode convertToMultipartyMode(const std::string& str);
->>>>>>> a485df1a
 MultipartyMode convertToMultipartyMode(uint32_t num);
 std::ostream& operator<<(std::ostream& s, MultipartyMode t);
 
@@ -115,10 +92,7 @@
     EXEC_EVALUATION = 0,
     EXEC_NOISE_ESTIMATION,
 };
-<<<<<<< HEAD
-=======
 ExecutionMode convertToExecutionMode(const std::string& str);
->>>>>>> a485df1a
 ExecutionMode convertToExecutionMode(uint32_t num);
 std::ostream& operator<<(std::ostream& s, ExecutionMode t);
 
@@ -126,10 +100,7 @@
     FIXED_NOISE_DECRYPT = 0,
     NOISE_FLOODING_DECRYPT,
 };
-<<<<<<< HEAD
-=======
 DecryptionNoiseMode convertToDecryptionNoiseMode(const std::string& str);
->>>>>>> a485df1a
 DecryptionNoiseMode convertToDecryptionNoiseMode(uint32_t num);
 std::ostream& operator<<(std::ostream& s, DecryptionNoiseMode t);
 
@@ -138,10 +109,7 @@
     BV,
     HYBRID,
 };
-<<<<<<< HEAD
-=======
 KeySwitchTechnique convertToKeySwitchTechnique(const std::string& str);
->>>>>>> a485df1a
 KeySwitchTechnique convertToKeySwitchTechnique(uint32_t num);
 std::ostream& operator<<(std::ostream& s, KeySwitchTechnique t);
 
@@ -149,10 +117,7 @@
     STANDARD = 0,
     EXTENDED,
 };
-<<<<<<< HEAD
-=======
 EncryptionTechnique convertToEncryptionTechnique(const std::string& str);
->>>>>>> a485df1a
 EncryptionTechnique convertToEncryptionTechnique(uint32_t num);
 std::ostream& operator<<(std::ostream& s, EncryptionTechnique t);
 
@@ -162,10 +127,7 @@
     HPSPOVERQ,
     HPSPOVERQLEVELED,
 };
-<<<<<<< HEAD
-=======
 MultiplicationTechnique convertToMultiplicationTechnique(const std::string& str);
->>>>>>> a485df1a
 MultiplicationTechnique convertToMultiplicationTechnique(uint32_t num);
 std::ostream& operator<<(std::ostream& s, MultiplicationTechnique t);
 
@@ -201,11 +163,7 @@
     NUM_MODULI_MULTIPARTY = 2,
 // modulus size for additional moduli in NOISE_FLOODING_MULTIPARTY mode
 #if NATIVEINT == 128 && !defined(__EMSCRIPTEN__)
-<<<<<<< HEAD
-const size_t MULTIPARTY_MOD_SIZE = 60;
-=======
     MULTIPARTY_MOD_SIZE = 60,
->>>>>>> a485df1a
 #else
     MULTIPARTY_MOD_SIZE = MAX_MODULUS_SIZE,
 #endif
